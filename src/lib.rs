mod utils;
use serde::{Deserialize, Serialize};
use std::error::Error;
use std::f64;
use wasm_bindgen::prelude::*;
use wasm_bindgen::JsCast;
use web_sys::{ErrorEvent, MessageEvent, WebSocket};

// When the `wee_alloc` feature is enabled, use `wee_alloc` as the global
// allocator.
#[cfg(feature = "wee_alloc")]
#[global_allocator]
static ALLOC: wee_alloc::WeeAlloc = wee_alloc::WeeAlloc::INIT;

macro_rules! console_log {
    ($($t:tt)*) => (log(&format_args!($($t)*).to_string()))
}

#[wasm_bindgen]
extern "C" {
    #[wasm_bindgen(js_namespace = console)]
    fn log(s: &str);
}

#[derive(Debug, Clone, Copy, PartialEq, Eq, Serialize, Deserialize)]
enum Color {
    Red,
    Pink,
    Blue,
    Orange,
    White,
    Black,
}

impl Color {
    fn as_js_value(&self) -> JsValue {
        JsValue::from_str(match self {
            Color::Red => "red",
            Color::Pink => "hotpink",
            Color::Blue => "blue",
            Color::Orange => "orange",
            Color::White => "white",
            Color::Black => "black",
        })
    }

    fn random() -> Color {
        let rand = js_sys::Math::random();
        match (rand * 6.0).floor() as u32 {
            0 => Color::Red,
            1 => Color::Pink,
            2 => Color::Blue,
            3 => Color::Orange,
            4 => Color::White,
            _ => Color::Black,
        }
    }
}

// impl rand::distributions::Distribution<Color> {}

#[derive(Clone, Copy)]
pub struct Player {
    color: Color,
    x: f64,
    y: f64,
    dead: bool,
    inputs: InputState,
}

#[wasm_bindgen]
#[derive(Clone)]
pub struct Game {
    speed: f64,
    width: f64,
    height: f64,
    kill_distance: f64,
    local_player_color: Option<Color>,
    context: web_sys::CanvasRenderingContext2d,
    players: Vec<Player>,
    socket: WebSocket,
}

// The state of user input at some point in time. i.e. what buttons is
// the user holding down?
#[wasm_bindgen]
#[derive(Clone, Copy, Debug, Serialize, Deserialize, PartialEq, Eq)]
pub struct InputState {
    pub up: bool,
    pub down: bool,
    pub left: bool,
    pub right: bool,
    pub q: bool,
}

#[wasm_bindgen]
impl Game {
    fn draw_internal(&mut self) -> Result<(), Box<dyn Error>> {
        let context = &self.context;
        context.clear_rect(0.0, 0.0, self.width, self.height);
        context.begin_path();
        context.rect(0.0, 0.0, self.width, self.height);
        context.set_fill_style(&JsValue::from_str("#f3f3f3"));
        context.fill();
        context.stroke();

        // Draw the conference table
        self.circle(275.0, 275.0, 75.0)?;

        for player in self.players.iter() {
            if !player.dead {
                self.draw_player(player)?
            }
        }

        Ok(())
    }

    fn draw_player(&self, player: &Player) -> Result<(), &'static str> {
        self.context.begin_path();
        let radius = 10.0;
        self.context.move_to(player.x + radius, player.y);
        self.context
            .arc(player.x, player.y, radius, 0.0, f64::consts::PI * 2.0)
            .map_err(|_| "Failed to draw a circle.")?;
        self.context.set_fill_style(&player.color.as_js_value());
        self.context.fill();
        self.context.stroke();
        Ok(())
    }

    fn circle(&self, x: f64, y: f64, radius: f64) -> Result<(), &'static str> {
        self.context.begin_path();
        self.context.move_to(x + radius, y);
        self.context
            .arc(x, y, radius, 0.0, f64::consts::PI * 2.0)
            .map_err(|_| "Failed to draw a circle.")?;
        self.context.stroke();
        Ok(())
    }

    fn simulate_internal(&mut self, elapsed: f64) -> Result<(), &'static str> {
        // elapsed is the time, in milliseconds, that has passed since the
        // last time we simulated.
        // By making our simulations relative to the amount of time that's passed,
        // the game will progress the same regardless of the frame rate, which may
        // vary between 30fps and 144fps even if our performance is perfect!
        let time_steps_passed = elapsed / 16.0;

        for player in self.players.iter_mut() {
            let inputs = player.inputs;
            if inputs.up {
                player.y -= self.speed * time_steps_passed
            }
            if inputs.down {
                player.y += self.speed * time_steps_passed
            }
            if inputs.left {
                player.x -= self.speed * time_steps_passed
            }
            if inputs.right {
                player.x += self.speed * time_steps_passed
            }

            // We don't handle inputs.q here because player position may be
            // out of sync, but we _super_ don't want to let life or death
            // get out of sync.
        }

        Ok(())
    }

    fn kill_player_near(&mut self, position: (f64, f64)) -> Result<Option<&Player>, &'static str> {
        let local_player_color = match &self.local_player_color {
            None => return Ok(None), // not controlling anything
            Some(c) => *c,
        };

        let mut killed_player: Option<&mut Player> = None;
        let closest_distance = self.kill_distance;

        for player in self.players.iter_mut() {
            if player.color == local_player_color || player.dead {
                continue;
            }

            let distance = ((position.0 - player.x).powi(2) + (position.1 - player.y).powi(2))
                .sqrt()
                .abs();

            if distance < closest_distance {
                killed_player = Some(player);
            }
        }

        if let Some(player) = killed_player {
            player.dead = true;
            return Ok(Some(player));
        }

        Ok(None)
    }

    // These params describe whether the player is currently holding down each
    // of the buttons.
    pub fn draw(&mut self) -> Option<String> {
        match self.draw_internal() {
            Ok(()) => None,
            Err(e) => Some(format!("Error: {}", e)),
        }
    }

    // Is there a way to avoid duplicating this logic?
    fn local_player(&self) -> Option<&Player> {
        let local_player_color = self.local_player_color?;
        for player in self.players.iter() {
            if player.color == local_player_color {
                return Some(player);
            }
        }
        None
    }

    fn local_player_mut(&mut self) -> Option<&mut Player> {
        let local_player_color = self.local_player_color?;
        for player in self.players.iter_mut() {
            if player.color == local_player_color {
                return Some(player);
            }
        }
        None
    }

    pub fn simulate(&mut self, elapsed: f64) -> Option<String> {
        let result = self.simulate_internal(elapsed);
        match result {
            Ok(()) => None,
            Err(s) => Some(s.to_string()),
        }
    }

    pub fn set_inputs(
        &mut self,
        up: bool,
        down: bool,
        left: bool,
        right: bool,
        q: bool,
    ) -> Result<(), JsValue> {
        let player = match self.local_player() {
            None => return Ok(()),
            Some(p) => p,
        };
        let new_input = InputState {
            up,
            down,
            left,
            right,
            q,
        };
        if new_input == player.inputs {
            return Ok(()); // quick exit for the boring case
        }
        // Read the parts of the local player that we care about.
        let is_killing = !player.inputs.q && new_input.q;
        let position = (player.x, player.y);
        // ok, we're done touching player at this point. we redeclare it
        // below so we can use it again, next time mutably.

        // Now that we don't reference player any longer, the borrow checker
        // is ok with us mutating self.
        let mut kill_info: Option<(f64, f64, Color)> = None;
        if is_killing {
            // local player just hit the q button
            let dead_player = self.kill_player_near(position).map_err(JsValue::from)?;
            if let Some(dead_player) = dead_player {
                kill_info = Some((dead_player.x, dead_player.y, dead_player.color));
            }
            // this is also a good time to broadcast the kill
        }
        // Get player again so we can mutate it.
        let player = self
            .local_player_mut()
            .ok_or_else(|| JsValue::from("Did player kill themselves?"))?;
        player.inputs = new_input;
        if let Some((x, y, _)) = kill_info {
            player.x = x;
            player.y = y;
        }
<<<<<<< HEAD
=======
        // Ok now we're done mutating player, get an immutable reference.
        // There _has_ to be a better way to do this though lol.
        // We've walked the vec of players three times now!
>>>>>>> 1c53826a
        let player: &Player = self.local_player().unwrap();
        if let Some((_, _, color)) = kill_info {
            self.send_msg(&Message::Killed(color))?;
        }
        self.send_msg(&Message::Move(MoveMessage {
            color: player.color,
            inputs: player.inputs,
            current_x: player.x,
            current_y: player.y,
        }))?;
        Ok(())
    }

    fn send_msg(&self, message: &Message) -> Result<(), JsValue> {
        let encoded = serde_json::to_string(message)
            .map_err(|_| JsValue::from_str("Unable to encode Message to json"))?;
        self.socket.send_with_str(&encoded)?;
        Ok(())
    }
}

struct CanvasInfo {
    // The 2d rendering context
    context: web_sys::CanvasRenderingContext2d,
    // Dimensions of the canvas (for now we assume this won't change)
    width: f64,
    height: f64,
}

fn get_canvas_info() -> Result<CanvasInfo, Box<dyn Error>> {
    let document = web_sys::window()
        .ok_or("Could not get window")?
        .document()
        .ok_or("Could not get document")?;
    let canvas = document
        .get_element_by_id("canvas")
        .ok_or("Could not find element with id 'canvas'")?;
    let canvas: web_sys::HtmlCanvasElement = canvas
        .dyn_into::<web_sys::HtmlCanvasElement>()
        .map_err(|_| "Element with id 'canvas' isn't a canvas element")?;

    let context = canvas
        .get_context("2d")
        .map_err(|_| "Could not get 2d canvas context")?
        .ok_or("Got null 2d canvas context")?
        .dyn_into::<web_sys::CanvasRenderingContext2d>()
        .map_err(|_| "Returned value was not a CanvasRenderingContext2d")?;

    Ok(CanvasInfo {
        context,
        width: canvas.width().into(),
        height: canvas.height().into(),
    })
}

fn make_player(color: Color) -> Player {
    Player {
        color,
        dead: false,
        x: 0.0,
        y: 0.0,
        inputs: InputState {
            up: false,
            down: false,
            left: false,
            right: false,
            q: false,
        },
    }
}

#[wasm_bindgen]
pub fn make_game() -> Result<Game, JsValue> {
    let mut players = vec![
        make_player(Color::Red),
        make_player(Color::Pink),
        make_player(Color::Blue),
        make_player(Color::Orange),
        make_player(Color::White),
        make_player(Color::Black),
    ];
    let num_players = players.len() as f64;
    for (i, player) in players.iter_mut().enumerate() {
        // Place the players equidistant around the meeting table.
        player.x = 275.0 + (100.0 * ((i as f64) / num_players * 2.0 * f64::consts::PI).sin());
        player.y = 275.0 + (100.0 * ((i as f64) / num_players * 2.0 * f64::consts::PI).cos());
    }
    let CanvasInfo {
        context,
        width,
        height,
    } = get_canvas_info()
        .map_err(|e| JsValue::from(format!("Error initializing canvas: {}", e)))?;
    let ws = WebSocket::new("ws://localhost:3012")?;
    let game = Game {
        speed: 2.0,
        context,
        width,
        height,
        kill_distance: 64.0,
        local_player_color: Some(Color::random()),
        players,
        socket: ws,
    };

    let onmessage_callback = Closure::wrap(Box::new(move |e: MessageEvent| {
        // Starting with assuming text messages. Can make efficient later (bson?).
        if let Ok(txt) = e.data().dyn_into::<js_sys::JsString>() {
            let strng: String = txt.into();
            let message: Message = match serde_json::from_str(&strng) {
                Ok(m) => m,
                Err(e) => {
                    console_log!("Unable to deserialize {:?} – {:?}", strng, e);
                    return;
                }
            };
            console_log!("message from network: {:?}", message);
        // game.handle_msg(&message);
        } else {
            console_log!("non-string message received! {:?}", e.data());
        }
    }) as Box<dyn FnMut(MessageEvent)>);
    // set message event handler on WebSocket
    game.socket
        .set_onmessage(Some(onmessage_callback.as_ref().unchecked_ref()));
    // forget the callback to keep it alive
    onmessage_callback.forget();

    let onerror_callback = Closure::wrap(Box::new(move |e: ErrorEvent| {
        console_log!("error event on websocket: {:?}", e);
    }) as Box<dyn FnMut(ErrorEvent)>);
    game.socket
        .set_onerror(Some(onerror_callback.as_ref().unchecked_ref()));
    onerror_callback.forget();

    let onclose_callback = Closure::wrap(Box::new(move |_| {
        console_log!("websocket closed");
    }) as Box<dyn FnMut(ErrorEvent)>);
    game.socket
        .set_onclose(Some(onclose_callback.as_ref().unchecked_ref()));
    onclose_callback.forget();

    let cloned_ws = game.socket.clone();
    let onopen_callback = Closure::wrap(Box::new(move |_| {
        console_log!("socket opened");
        match cloned_ws.send_with_str("ping") {
            Ok(_) => (),
            Err(err) => console_log!("error sending message: {:?}", err),
        }
    }) as Box<dyn FnMut(JsValue)>);
    game.socket
        .set_onopen(Some(onopen_callback.as_ref().unchecked_ref()));
    onopen_callback.forget();

    Ok(game)
}

#[derive(Serialize, Deserialize, Debug)]
enum Message {
    Move(MoveMessage),
    Killed(Color),
}

#[derive(Serialize, Deserialize, Debug)]
struct MoveMessage {
    color: Color,
    inputs: InputState,
    current_x: f64,
    current_y: f64,
}<|MERGE_RESOLUTION|>--- conflicted
+++ resolved
@@ -287,12 +287,9 @@
             player.x = x;
             player.y = y;
         }
-<<<<<<< HEAD
-=======
         // Ok now we're done mutating player, get an immutable reference.
         // There _has_ to be a better way to do this though lol.
         // We've walked the vec of players three times now!
->>>>>>> 1c53826a
         let player: &Player = self.local_player().unwrap();
         if let Some((_, _, color)) = kill_info {
             self.send_msg(&Message::Killed(color))?;
