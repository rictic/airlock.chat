--- conflicted
+++ resolved
@@ -653,13 +653,8 @@
         }
     }
 
-<<<<<<< HEAD
     pub fn simulate(&mut self, elapsed: f64) -> bool {
-        self.game.simulate(elapsed)
-=======
-    pub fn simulate(&mut self, elapsed: f64) {
-        self.state.simulate(elapsed);
->>>>>>> c580dc66
+        self.state.simulate(elapsed)
     }
 
     pub fn disconnected(&mut self, disconnected_player: UUID) -> Result<(), Box<dyn Error>> {
