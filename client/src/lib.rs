--- conflicted
+++ resolved
@@ -73,11 +73,7 @@
         for body in game.state.bodies.iter() {
             self.draw_body(*body)?;
         }
-<<<<<<< HEAD
-        for (_, player) in game.game.players.iter() {
-=======
-        for player in game.state.players.iter() {
->>>>>>> 6254a100
+        for (_, player) in game.state.players.iter() {
             if show_dead_people || !player.dead {
                 self.draw_player(player)?
             }
